#!/usr/bin/env python
# -*- coding: utf-8 -*-


"""Tests for `scvi` package."""

import os.path

import anndata
import numpy as np

from scvi.benchmark import all_benchmarks, benchmark, benchmark_fish_scrna, ldvae_benchmark
<<<<<<< HEAD
from scvi.dataset import (
    BrainLargeDataset,
    CortexDataset,
    RetinaDataset,
    BrainSmallDataset,
    HematoDataset,
    LoomDataset,
    AnnDatasetFromAnnData,
    DownloadableAnnDataset,
    CsvDataset,
    CiteSeqDataset,
    CbmcDataset,
    PbmcDataset,
    SyntheticDataset,
    SeqfishDataset,
    SmfishDataset,
    BreastCancerDataset,
    MouseOBDataset,
    GeneExpressionDataset,
    PurifiedPBMCDataset,
    SyntheticDatasetCorr,
    ZISyntheticDatasetCorr,
    Dataset10X,
)
=======
from scvi.dataset import BrainLargeDataset, CortexDataset, RetinaDataset, BrainSmallDataset, HematoDataset, \
    LoomDataset, CsvDataset, CiteSeqDataset, CbmcDataset, PbmcDataset, SyntheticDataset, \
    SeqfishDataset, SmfishDataset, BreastCancerDataset, MouseOBDataset, \
    GeneExpressionDataset, PurifiedPBMCDataset, SyntheticDatasetCorr, ZISyntheticDatasetCorr, \
    Dataset10X

>>>>>>> 124a9a46
from scvi.inference import JointSemiSupervisedTrainer, AlternateSemiSupervisedTrainer, ClassifierTrainer, \
    UnsupervisedTrainer, AdapterTrainer
from scvi.inference.annotation import compute_accuracy_rf, compute_accuracy_svc
from scvi.models import VAE, SCANVI, VAEC
from scvi.models.classifier import Classifier

use_cuda = True


def test_cortex(save_path):
    cortex_dataset = CortexDataset(save_path=save_path)
    vae = VAE(cortex_dataset.nb_genes, cortex_dataset.n_batches)
    trainer_cortex_vae = UnsupervisedTrainer(vae, cortex_dataset, train_size=0.5, use_cuda=use_cuda)
    trainer_cortex_vae.train(n_epochs=1)
    trainer_cortex_vae.train_set.reconstruction_error()
    trainer_cortex_vae.train_set.differential_expression_stats()

    trainer_cortex_vae.corrupt_posteriors(corruption='binomial')
    trainer_cortex_vae.corrupt_posteriors()
    trainer_cortex_vae.train(n_epochs=1)
    trainer_cortex_vae.uncorrupt_posteriors()

    trainer_cortex_vae.train_set.imputation_benchmark(n_samples=1, show_plot=False,
                                                      title_plot='imputation', save_path=save_path)

    svaec = SCANVI(cortex_dataset.nb_genes, cortex_dataset.n_batches, cortex_dataset.n_labels)
    trainer_cortex_svaec = JointSemiSupervisedTrainer(svaec, cortex_dataset,
                                                      n_labelled_samples_per_class=3,
                                                      use_cuda=use_cuda)
    trainer_cortex_svaec.train(n_epochs=1)
    trainer_cortex_svaec.labelled_set.accuracy()
    trainer_cortex_svaec.full_dataset.reconstruction_error()

    svaec = SCANVI(cortex_dataset.nb_genes, cortex_dataset.n_batches, cortex_dataset.n_labels)
    trainer_cortex_svaec = AlternateSemiSupervisedTrainer(svaec, cortex_dataset,
                                                          n_labelled_samples_per_class=3,
                                                          use_cuda=use_cuda)
    trainer_cortex_svaec.train(n_epochs=1, lr=1e-2)
    trainer_cortex_svaec.unlabelled_set.accuracy()
    data_train, labels_train = trainer_cortex_svaec.labelled_set.raw_data()
    data_test, labels_test = trainer_cortex_svaec.unlabelled_set.raw_data()
    compute_accuracy_svc(data_train, labels_train, data_test, labels_test,
                         param_grid=[{'C': [1], 'kernel': ['linear']}])
    compute_accuracy_rf(data_train, labels_train, data_test, labels_test,
                        param_grid=[{'max_depth': [3], 'n_estimators': [10]}])

    cls = Classifier(cortex_dataset.nb_genes, n_labels=cortex_dataset.n_labels)
    cls_trainer = ClassifierTrainer(cls, cortex_dataset)
    cls_trainer.train(n_epochs=1)
    cls_trainer.train_set.accuracy()


def test_synthetic_1():
    synthetic_dataset = SyntheticDataset()
    synthetic_dataset.cell_types = np.array(['A', 'B', 'C'])
    svaec = SCANVI(synthetic_dataset.nb_genes, synthetic_dataset.n_batches, synthetic_dataset.n_labels)
    trainer_synthetic_svaec = JointSemiSupervisedTrainer(svaec, synthetic_dataset, use_cuda=use_cuda)
    trainer_synthetic_svaec.train(n_epochs=1)
    trainer_synthetic_svaec.labelled_set.entropy_batch_mixing()
    trainer_synthetic_svaec.full_dataset.knn_purity(verbose=True)
    trainer_synthetic_svaec.labelled_set.show_t_sne(n_samples=5)
    trainer_synthetic_svaec.unlabelled_set.show_t_sne(n_samples=5, color_by='labels')
    trainer_synthetic_svaec.labelled_set.show_t_sne(n_samples=5, color_by='batches and labels')
    trainer_synthetic_svaec.labelled_set.clustering_scores()
    trainer_synthetic_svaec.labelled_set.clustering_scores(prediction_algorithm='gmm')
    trainer_synthetic_svaec.unlabelled_set.unsupervised_classification_accuracy()
    trainer_synthetic_svaec.unlabelled_set.differential_expression_score(synthetic_dataset.labels.ravel() == 1,
                                                                         synthetic_dataset.labels.ravel() == 2,
                                                                         genes=['2', '4'], n_samples=2,
                                                                         M_permutation=10)
    trainer_synthetic_svaec.unlabelled_set.one_vs_all_degenes(n_samples=2, M_permutation=10)


def test_synthetic_2():
    synthetic_dataset = SyntheticDataset()
    vaec = VAEC(synthetic_dataset.nb_genes, synthetic_dataset.n_batches, synthetic_dataset.n_labels)
    trainer_synthetic_vaec = JointSemiSupervisedTrainer(
        vaec,
        synthetic_dataset,
        use_cuda=use_cuda,
        frequency=1,
        early_stopping_kwargs={
            'early_stopping_metric': 'reconstruction_error',
            'on': 'labelled_set',
            'save_best_state_metric': 'reconstruction_error'
        }
    )
    trainer_synthetic_vaec.train(n_epochs=2)


def test_synthetic_corr_labels():
    dataset = SyntheticDatasetCorr()
    n_clusters = dataset.n_clusters
    labels = np.unique(dataset.labels)
    assert(labels == np.arange(n_clusters)).all()


def test_synthetic_corr_zeros():
    nb_data = SyntheticDatasetCorr()
    zi_data = ZISyntheticDatasetCorr()
    # Test hierarchy of zeros
    # nb is not zero inflated
    # zi is zero inflated for all genes
    # We expect the number of zeros to organize accordingly (since all other parameters are fixed)
    zi_zeros_frac = (zi_data.X == 0).mean()
    nb_zeros_frac = (nb_data.X == 0).mean()

    assert nb_zeros_frac < zi_zeros_frac
    # We want to enforce that the zero inflated model has at least 20% of zeros
    assert zi_zeros_frac >= 0.2


def test_fish_rna(save_path):
    gene_dataset_fish = SmfishDataset(save_path)
    gene_dataset_seq = CortexDataset(save_path=save_path,
                                     genes_to_keep=gene_dataset_fish.gene_names,
                                     total_genes=gene_dataset_fish.nb_genes + 50)
    benchmark_fish_scrna(gene_dataset_seq, gene_dataset_fish)


def base_benchmark(gene_dataset):
    vae = VAE(gene_dataset.nb_genes, gene_dataset.n_batches, gene_dataset.n_labels)
    trainer = UnsupervisedTrainer(vae, gene_dataset, train_size=0.5, use_cuda=use_cuda)
    trainer.train(n_epochs=1)
    return trainer


def test_all_benchmarks(save_path):
    all_benchmarks(n_epochs=1, save_path=save_path, show_plot=False)


def test_synthetic_3():
    gene_dataset = SyntheticDataset()
    trainer = base_benchmark(gene_dataset)
    adapter_trainer = AdapterTrainer(trainer.model, gene_dataset, trainer.train_set, frequency=1)
    adapter_trainer.train(n_path=1, n_epochs=1)


def test_brain_large(save_path):
    brain_large_dataset = BrainLargeDataset(subsample_size=128, save_path=save_path)
    base_benchmark(brain_large_dataset)


def test_retina(save_path):
    retina_dataset = RetinaDataset(save_path=save_path)
    base_benchmark(retina_dataset)


def test_cite_seq(save_path):
    pbmc_cite_seq_dataset = CiteSeqDataset(name='pbmc', save_path=os.path.join(save_path, 'citeSeq/'))
    base_benchmark(pbmc_cite_seq_dataset)


def test_brain_small(save_path):
    brain_small_dataset = BrainSmallDataset(save_path=save_path)
    base_benchmark(brain_small_dataset)


def test_hemato(save_path):
    hemato_dataset = HematoDataset(save_path=os.path.join(save_path, 'HEMATO/'))
    base_benchmark(hemato_dataset)


def test_loom(save_path):
    retina_dataset = LoomDataset("retina.loom", save_path=save_path)
    base_benchmark(retina_dataset)


def test_remote_loom(save_path):
    fish_dataset = LoomDataset("osmFISH_SScortex_mouse_all_cell.loom",
                               save_path=save_path,
                               url='http://linnarssonlab.org/osmFISH/osmFISH_SScortex_mouse_all_cells.loom')
    base_benchmark(fish_dataset)


def test_cortex_loom(save_path):
    cortex_dataset = LoomDataset("Cortex.loom",
                                 save_path=save_path)
    base_benchmark(cortex_dataset)


def test_anndata(save_path):
    ann_dataset = DownloadableAnnDataset("TM_droplet_mat.h5ad", save_path=save_path)
    base_benchmark(ann_dataset)
    AnnDatasetFromAnnData(anndata.AnnData(np.random.randint(1, 10, (10, 10))))


def test_csv(save_path):
    csv_dataset = CsvDataset("GSE100866_CBMC_8K_13AB_10X-RNA_umi.csv.gz", save_path=save_path, compression='gzip')
    base_benchmark(csv_dataset)


def test_cbmc(save_path):
    cbmc_dataset = CbmcDataset(save_path=os.path.join(save_path, 'citeSeq/'))
    trainer = base_benchmark(cbmc_dataset)
    trainer.train_set.nn_overlap_score(k=5)


def test_pbmc(save_path):
    pbmc_dataset = PbmcDataset(save_path=save_path)
    purified_pbmc_dataset = PurifiedPBMCDataset(save_path=save_path)  # all cells
    purified_t_cells = PurifiedPBMCDataset(save_path=save_path, filter_cell_types=range(6))  # only t-cells
    base_benchmark(pbmc_dataset)
    assert len(purified_t_cells.cell_types) == 6
    assert len(purified_pbmc_dataset.cell_types) == 10


def test_filter_and_concat_datasets(save_path):
    cortex_dataset_1 = CortexDataset(save_path=save_path)
    cortex_dataset_1.subsample_genes(subset_genes=np.arange(0, 3))
    cortex_dataset_1.filter_cell_types(["microglia", "oligodendrocytes"])
    cortex_dataset_2 = CortexDataset(save_path=save_path)
    cortex_dataset_2.subsample_genes(subset_genes=np.arange(1, 4))
    cortex_dataset_2.filter_cell_types(["endothelial-mural", "interneurons", "microglia", "oligodendrocytes"])
    cortex_dataset_2.filter_cell_types([2, 0])
    cortex_dataset_merged = GeneExpressionDataset.concat_datasets(cortex_dataset_1, cortex_dataset_2)
    assert cortex_dataset_merged.nb_genes == 2

    synthetic_dataset_1 = SyntheticDataset(n_batches=2, n_labels=5)
    synthetic_dataset_2 = SyntheticDataset(n_batches=3, n_labels=3)
    synthetic_merged_1 = GeneExpressionDataset.concat_datasets(synthetic_dataset_1, synthetic_dataset_2)
    assert synthetic_merged_1.n_batches == 5
    assert synthetic_merged_1.n_labels == 5

    synthetic_merged_2 = GeneExpressionDataset.concat_datasets(synthetic_dataset_1, synthetic_dataset_2,
                                                               shared_labels=False)
    assert synthetic_merged_2.n_batches == 5
    assert synthetic_merged_2.n_labels == 8

    synthetic_dataset_1.filter_cell_types([0, 1, 2, 3])
    assert synthetic_dataset_1.n_labels == 4

    synthetic_dataset_1.subsample_cells(50)
    assert len(synthetic_dataset_1) == 50

    synthetic_dataset_3 = SyntheticDataset(n_labels=6)
    synthetic_dataset_3.cell_types = np.arange(6).astype(np.str)
    synthetic_dataset_3.map_cell_types({"2": "9", ("4", "3"): "8"})


def test_seqfish(save_path):
    seqfish_dataset = SeqfishDataset(save_path=save_path)
    base_benchmark(seqfish_dataset)


def test_breast_cancer(save_path):
    breast_cancer_dataset = BreastCancerDataset(save_path=save_path)
    base_benchmark(breast_cancer_dataset)


def test_mouseob(save_path):
    mouseob_dataset = MouseOBDataset(save_path=save_path)
    base_benchmark(mouseob_dataset)


def test_particular_benchmark():
    synthetic_dataset = SyntheticDataset()
    benchmark(synthetic_dataset, n_epochs=1, use_cuda=False)


def test_nb_not_zinb():
    synthetic_dataset = SyntheticDataset()
    svaec = SCANVI(synthetic_dataset.nb_genes,
                   synthetic_dataset.n_batches,
                   synthetic_dataset.n_labels,
                   labels_groups=[0, 0, 1],
                   reconstruction_loss="nb")
    trainer_synthetic_svaec = JointSemiSupervisedTrainer(svaec, synthetic_dataset, use_cuda=use_cuda)
    trainer_synthetic_svaec.train(n_epochs=1)


def test_classifier_accuracy(save_path):
    cortex_dataset = CortexDataset(save_path=save_path)
    cls = Classifier(cortex_dataset.nb_genes, n_labels=cortex_dataset.n_labels)
    cls_trainer = ClassifierTrainer(cls, cortex_dataset, metrics_to_monitor=['accuracy'], frequency=1,
                                    early_stopping_kwargs={'early_stopping_metric': 'accuracy',
                                                           'save_best_state_metric': 'accuracy'})
    cls_trainer.train(n_epochs=2)
    cls_trainer.train_set.accuracy()


def test_LDVAE(save_path):
    synthetic_datset_one_batch = SyntheticDataset(n_batches=1)
    ldvae_benchmark(synthetic_datset_one_batch, n_epochs=1, use_cuda=False)
    synthetic_datset_two_batches = SyntheticDataset(n_batches=2)
    ldvae_benchmark(synthetic_datset_two_batches, n_epochs=1, use_cuda=False)


def test_sampling_zl(save_path):
    cortex_dataset = CortexDataset(save_path=save_path)
    cortex_vae = VAE(cortex_dataset.nb_genes, cortex_dataset.n_batches)
    trainer_cortex_vae = UnsupervisedTrainer(cortex_vae, cortex_dataset, train_size=0.5, use_cuda=use_cuda)
    trainer_cortex_vae.train(n_epochs=2)

    cortex_cls = Classifier((cortex_vae.n_latent+1), n_labels=cortex_dataset.n_labels)
    trainer_cortex_cls = ClassifierTrainer(cortex_cls, cortex_dataset,
                                           sampling_model=cortex_vae, sampling_zl=True)
    trainer_cortex_cls.train(n_epochs=2)
    trainer_cortex_cls.test_set.accuracy()


def test_new_10x():
    """
    Test new 10X data format, which is a bit different than newer ones
    :return:
    """
    data = Dataset10X('pbmc_1k_v2')
    data.subsample_genes(new_n_genes=100)
    assert data.X.shape[1] == 100<|MERGE_RESOLUTION|>--- conflicted
+++ resolved
@@ -10,7 +10,6 @@
 import numpy as np
 
 from scvi.benchmark import all_benchmarks, benchmark, benchmark_fish_scrna, ldvae_benchmark
-<<<<<<< HEAD
 from scvi.dataset import (
     BrainLargeDataset,
     CortexDataset,
@@ -35,14 +34,6 @@
     ZISyntheticDatasetCorr,
     Dataset10X,
 )
-=======
-from scvi.dataset import BrainLargeDataset, CortexDataset, RetinaDataset, BrainSmallDataset, HematoDataset, \
-    LoomDataset, CsvDataset, CiteSeqDataset, CbmcDataset, PbmcDataset, SyntheticDataset, \
-    SeqfishDataset, SmfishDataset, BreastCancerDataset, MouseOBDataset, \
-    GeneExpressionDataset, PurifiedPBMCDataset, SyntheticDatasetCorr, ZISyntheticDatasetCorr, \
-    Dataset10X
-
->>>>>>> 124a9a46
 from scvi.inference import JointSemiSupervisedTrainer, AlternateSemiSupervisedTrainer, ClassifierTrainer, \
     UnsupervisedTrainer, AdapterTrainer
 from scvi.inference.annotation import compute_accuracy_rf, compute_accuracy_svc
