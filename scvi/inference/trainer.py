--- conflicted
+++ resolved
@@ -42,16 +42,11 @@
     default_metrics_to_monitor = []
 
     def __init__(self, model, gene_dataset, use_cuda=True, metrics_to_monitor=None, benchmark=False,
-<<<<<<< HEAD
-                 verbose=False, frequency=None, weight_decay=1e-6, early_stopping_kwargs=dict(),
-                 data_loader_kwargs=dict(), show_progbar=True, optimizer_class=torch.optim.Adam):
-=======
                  verbose=False, frequency=None, weight_decay=1e-6, early_stopping_kwargs=None,
                  data_loader_kwargs=None, show_progbar=True):
         # handle mutable defaults
         early_stopping_kwargs = early_stopping_kwargs if early_stopping_kwargs else dict()
         data_loader_kwargs = data_loader_kwargs if data_loader_kwargs else dict()
->>>>>>> 0830cd62
 
         self.model = model
         self.gene_dataset = gene_dataset
@@ -91,11 +86,6 @@
         self.best_epoch = self.epoch
 
         self.show_progbar = show_progbar
-
-        self.optimizer_class = optimizer_class
-
-        self.train_losses = []
-        self.prior_scales = []
 
     @torch.no_grad()
     def compute_metrics(self):
@@ -129,16 +119,12 @@
         if params is None:
             params = filter(lambda p: p.requires_grad, self.model.parameters())
 
-<<<<<<< HEAD
-        optimizer = self.optimizer = self.optimizer_class(params, lr=lr, eps=eps)  # weight_decay=self.weight_decay,
-=======
         optimizer = self.optimizer = torch.optim.Adam(
             params,
             lr=lr,
             eps=eps,
             weight_decay=self.weight_decay
         )
->>>>>>> 0830cd62
 
         self.compute_metrics_time = 0
         self.n_epochs = n_epochs
@@ -155,20 +141,12 @@
             for self.epoch in pbar:
                 self.on_epoch_begin()
                 pbar.update(1)
-
-                loss_mean = []
-
                 for tensors_list in self.data_loaders_loop():
                     loss = self.loss(*tensors_list)
                     optimizer.zero_grad()
-                    loss_mean.append(loss.item())
                     loss.backward()
                     optimizer.step()
 
-                loss_mean = np.mean(loss_mean)
-                self.train_losses.append(loss_mean)
-                # self.prior_scales.append(self.model.decoder.prior_scale.cpu().item())
-                # print(self.prior_scales[-1])
                 if not self.on_epoch_end():
                     break
 
