--- conflicted
+++ resolved
@@ -133,12 +133,7 @@
     @torch.no_grad()
     def elbo(self):
         elbo = compute_elbo(self.model, self)
-<<<<<<< HEAD
-        if verbose:
-            logger.info("ELBO : %.4f" % elbo)
-=======
         logger.debug("ELBO : %.4f" % elbo)
->>>>>>> 66cc63ea
         return elbo
 
     elbo.mode = "min"
@@ -146,12 +141,7 @@
     @torch.no_grad()
     def reconstruction_error(self):
         reconstruction_error = compute_reconstruction_error(self.model, self)
-<<<<<<< HEAD
-        if verbose:
-            logger.info("Reconstruction Error : %.4f" % reconstruction_error)
-=======
         logger.debug("Reconstruction Error : %.4f" % reconstruction_error)
->>>>>>> 66cc63ea
         return reconstruction_error
 
     reconstruction_error.mode = "min"
@@ -159,12 +149,7 @@
     @torch.no_grad()
     def marginal_ll(self, n_mc_samples=1000):
         ll = compute_marginal_log_likelihood(self.model, self, n_mc_samples)
-<<<<<<< HEAD
-        if verbose:
-            logger.info("True LL : %.4f" % ll)
-=======
         logger.debug("True LL : %.4f" % ll)
->>>>>>> 66cc63ea
         return ll
 
     @torch.no_grad()
@@ -190,12 +175,7 @@
         if self.gene_dataset.n_batches == 2:
             latent, batch_indices, labels = self.get_latent()
             be_score = entropy_batch_mixing(latent, batch_indices, **kwargs)
-<<<<<<< HEAD
-            if verbose:
-                logger.info("Entropy batch mixing : %f" % be_score)
-=======
             logger.debug("Entropy batch mixing :", be_score)
->>>>>>> 66cc63ea
             return be_score
 
     entropy_batch_mixing.mode = "max"
@@ -316,7 +296,7 @@
         px_scale = np.concatenate((px_scale1, px_scale2), axis=0)
         all_labels = np.concatenate((np.repeat(0, len(px_scale1)), np.repeat(1, len(px_scale2))), axis=0)
         if genes is not None:
-            px_scale = px_scale[:, self.gene_dataset.genes_to_index(genes)]
+            px_scale = px_scale[:, self.gene_dataset._gene_idx(genes)]
         bayes1 = get_bayes_factors(px_scale, all_labels, cell_idx=0, M_permutation=M_permutation,
                                    permutation=False, sample_pairs=sample_pairs)
         if all_stats is True:
@@ -550,8 +530,8 @@
             posterior_list += [X]
 
             if genes is not None:
-                posterior_list[-1] = posterior_list[-1][:, :, self.gene_dataset.genes_to_index(genes)]
-                original_list[-1] = original_list[-1][:, self.gene_dataset.genes_to_index(genes)]
+                posterior_list[-1] = posterior_list[-1][:, :, self.gene_dataset._gene_idx(genes)]
+                original_list[-1] = original_list[-1][:, self.gene_dataset._gene_idx(genes)]
 
             posterior_list[-1] = np.transpose(posterior_list[-1], (1, 2, 0))
 
@@ -661,12 +641,7 @@
             imputation_cells += [np.median(np.abs(original - imputed)) if has_imputation else 0]
         mean_score = np.mean(imputation_cells)
 
-<<<<<<< HEAD
-        if verbose:
-            logger.info("\nMedian of Median: %.4f\nMean of Median for each cell: %.4f" % (median_score, mean_score))
-=======
         logger.debug("\nMedian of Median: %.4f\nMean of Median for each cell: %.4f" % (median_score, mean_score))
->>>>>>> 66cc63ea
 
         plot_imputation(np.concatenate(original_list), np.concatenate(imputed_list), show_plot=show_plot,
                         title=os.path.join(save_path, title_plot))
@@ -676,12 +651,7 @@
     def knn_purity(self):
         latent, _, labels = self.get_latent()
         score = knn_purity(latent, labels)
-<<<<<<< HEAD
-        if verbose:
-            logger.info("KNN purity score : %f" % score)
-=======
         logger.debug("KNN purity score :", score)
->>>>>>> 66cc63ea
         return score
 
     knn_purity.mode = "max"
@@ -701,14 +671,8 @@
             nmi_score = NMI(labels, labels_pred)
             ari_score = ARI(labels, labels_pred)
             uca_score = unsupervised_clustering_accuracy(labels, labels_pred)[0]
-<<<<<<< HEAD
-            if verbose:
-                logger.info("Clustering Scores:\nSilhouette: %.4f\nNMI: %.4f\nARI: %.4f\nUCA: %.4f" %
-                            (asw_score, nmi_score, ari_score, uca_score))
-=======
             logger.debug("Clustering Scores:\nSilhouette: %.4f\nNMI: %.4f\nARI: %.4f\nUCA: %.4f" %
                          (asw_score, nmi_score, ari_score, uca_score))
->>>>>>> 66cc63ea
             return asw_score, nmi_score, ari_score, uca_score
 
     @torch.no_grad()
@@ -722,14 +686,8 @@
             latent, _, _ = self.sequential().get_latent()
             protein_data = self.gene_dataset.adt_expression_clr[self.indices]
             spearman_correlation, fold_enrichment = nn_overlap(latent, protein_data, **kwargs)
-<<<<<<< HEAD
-            if verbose:
-                logger.info("Overlap Scores:\nSpearman Correlation: %.4f\nFold Enrichment: %.4f" %
-                             (spearman_correlation, fold_enrichment))
-=======
             logger.debug("Overlap Scores:\nSpearman Correlation: %.4f\nFold Enrichment: %.4f" %
                          (spearman_correlation, fold_enrichment))
->>>>>>> 66cc63ea
             return spearman_correlation, fold_enrichment
 
     @torch.no_grad()
